import type { ChatProvider } from "./base.js";
import type { ChatRequest, ChatResponse, ChatDelta, CallOpts } from "../types.js";
import { LLMError } from "../types.js";
import { USER_AGENT } from "../version.js";
import { createAbortError } from "../core/abort.js";

export interface OpenAIConfig { 
  apiKey: string; 
  baseUrl?: string;
  pricing?: { inputPer1K?: number; outputPer1K?: number };
}

export function openai(cfg: OpenAIConfig): ChatProvider {
  const base = cfg.baseUrl ?? "https://api.openai.com/v1";
  const pricing = cfg.pricing ?? { inputPer1K: 0.005, outputPer1K: 0.015 };
  
  return {
    id: "openai",
    async chat(req: ChatRequest, opts?: CallOpts): Promise<ChatResponse> {
      const response = await fetch(`${base}/chat/completions`, {
        method: "POST",
        headers: {
          "content-type": "application/json",
          "authorization": `Bearer ${cfg.apiKey}`,
          "user-agent": USER_AGENT,
        },
        body: JSON.stringify({
          model: req.model,
          messages: req.messages,
          temperature: req.temperature,
          max_tokens: req.maxTokens,
          top_p: req.topP,
        }),
        signal: opts?.signal
      });
<<<<<<< HEAD
      const requestId = getHeader(response, "x-request-id") ?? getHeader(response, "request-id") ?? undefined;
      if (!response.ok) {
        const message = await readErrorPayload(response);
        throw new LLMError(
          `OpenAI ${response.status}: ${message}`,
=======
      const requestId = response.headers.get("x-request-id") ?? response.headers.get("request-id") ?? undefined;
      if (!response.ok) {
        const message = await readErrorPayload(response);
        throw new LLMError(
          `OpenAI error ${response.status}: ${message}`,
>>>>>>> 840cd4b5
          "openai",
          response.status,
          requestId,
          isRetryableStatus(response.status),
          parseRetryAfter(response)
        );
      }

      const json: any = await response.json();
      const choice = json.choices?.[0];
      const tokens = { input: json.usage?.prompt_tokens, output: json.usage?.completion_tokens };
      const price = priceForTokens(tokens.input, tokens.output, pricing);
      return { content: choice?.message?.content ?? "", raw: json, tokens, costUSD: price };
    },
    async *stream(req: ChatRequest, opts?: CallOpts): AsyncIterable<ChatDelta> {
      const response = await fetch(`${base}/chat/completions`, {
        method: "POST",
        headers: {
          "content-type": "application/json",
          "authorization": `Bearer ${cfg.apiKey}`,
          "user-agent": USER_AGENT,
        },
        body: JSON.stringify({
          model: req.model,
          messages: req.messages,
          stream: true,
        }),
        signal: opts?.signal
      });
<<<<<<< HEAD
      const requestId = getHeader(response, "x-request-id") ?? getHeader(response, "request-id") ?? undefined;
      if (!response.ok || !response.body) {
        const message = await readErrorPayload(response);
        throw new LLMError(
          `OpenAI ${response.status}: ${message}`,
=======
      const requestId = response.headers.get("x-request-id") ?? response.headers.get("request-id") ?? undefined;
      if (!response.ok || !response.body) {
        const message = await readErrorPayload(response);
        throw new LLMError(
          `OpenAI stream error ${response.status}: ${message}`,
>>>>>>> 840cd4b5
          "openai",
          response.status,
          requestId,
          isRetryableStatus(response.status),
          parseRetryAfter(response)
        );
      }
      const reader = response.body.getReader();
      const decoder = new TextDecoder();
<<<<<<< HEAD
      let aborted = false;

      const onAbort = () => {
        if (aborted) {
          return;
        }
        aborted = true;
        if (typeof reader.cancel === "function") {
          Promise.resolve(reader.cancel()).catch(() => {});
        }
      };

      if (opts?.signal) {
        if (opts.signal.aborted) {
          onAbort();
          throw createAbortError(opts.signal.reason);
        }
        opts.signal.addEventListener("abort", onAbort, { once: true });
      }
      try {
        while (true) {
=======
      try {
        while (true) {
          if (opts?.signal?.aborted) {
            await reader.cancel();
            throw createAbortError(opts.signal.reason);
          }
>>>>>>> 840cd4b5
          const { value, done } = await reader.read();
          if (done) break;
          const chunk = decoder.decode(value, { stream: true });
          for (const line of chunk.split("\n")) {
            const trimmed = line.trim();
            if (!trimmed || !trimmed.startsWith("data:")) continue;
            const payload = trimmed.slice(5).trim();
            if (payload === "[DONE]") return;
            try {
              const json = JSON.parse(payload);
              const delta = json.choices?.[0]?.delta?.content;
              if (delta) yield { content: delta };
            } catch {}
          }
<<<<<<< HEAD
        }
      } finally {
        if (opts?.signal) {
          opts.signal.removeEventListener("abort", onAbort);
        }
        if (typeof reader.releaseLock === "function") {
          reader.releaseLock();
        }
        if (aborted) {
          throw createAbortError(opts?.signal?.reason);
=======
>>>>>>> 840cd4b5
        }
      } finally {
        reader.releaseLock();
      }
    },
    price: pricing,
  };
}

function priceForTokens(input?: number, output?: number, pricing?: { inputPer1K?: number; outputPer1K?: number }) {
  const inputPer1K = pricing?.inputPer1K ?? 0.005;
  const outputPer1K = pricing?.outputPer1K ?? 0.015;
  const inUSD = (input ?? 0) / 1000 * inputPer1K;
  const outUSD = (output ?? 0) / 1000 * outputPer1K;
  return +(inUSD + outUSD).toFixed(6);
}

async function readErrorPayload(response: Response): Promise<string> {
  try {
<<<<<<< HEAD
    const source: Partial<Response> = typeof response.clone === "function" ? response.clone() : response;
    if (typeof source.json === "function") {
      const json = await source.json();
      const message = (json as any)?.error?.message ?? (json as any)?.message;
      if (typeof message === "string" && message.length > 0) {
        return message;
      }
      return JSON.stringify(json);
    }
  } catch {
    try {
      if (typeof response.text === "function") {
        return await response.text();
      }
=======
    const json = await response.clone().json();
    const message = json?.error?.message ?? json?.message;
    if (typeof message === "string" && message.length > 0) {
      return message;
    }
    return JSON.stringify(json);
  } catch {
    try {
      return await response.text();
>>>>>>> 840cd4b5
    } catch {
      return "Unknown error";
    }
  }
<<<<<<< HEAD
  return "Unknown error";
}

function parseRetryAfter(response: Response): number | undefined {
  const header = getHeader(response, "retry-after");
=======
}

function parseRetryAfter(response: Response): number | undefined {
  const header = response.headers.get("retry-after");
>>>>>>> 840cd4b5
  if (!header) {
    return undefined;
  }
  const seconds = Number(header);
  if (Number.isFinite(seconds)) {
    return seconds;
  }
  const date = new Date(header);
  if (!Number.isNaN(date.getTime())) {
    const delta = (date.getTime() - Date.now()) / 1000;
    return delta > 0 ? delta : undefined;
  }
  return undefined;
}

function isRetryableStatus(status: number): boolean {
  return status === 408 || status === 429 || (status >= 500 && status <= 599);
<<<<<<< HEAD
}

function getHeader(response: Response, name: string): string | undefined {
  const headers = (response as { headers?: unknown }).headers;
  if (!headers || typeof (headers as { get?: unknown }).get !== "function") {
    return undefined;
  }
  try {
    return (headers as Headers).get(name) ?? undefined;
  } catch {
    return undefined;
  }
=======
>>>>>>> 840cd4b5
}<|MERGE_RESOLUTION|>--- conflicted
+++ resolved
@@ -33,19 +33,11 @@
         }),
         signal: opts?.signal
       });
-<<<<<<< HEAD
       const requestId = getHeader(response, "x-request-id") ?? getHeader(response, "request-id") ?? undefined;
       if (!response.ok) {
         const message = await readErrorPayload(response);
         throw new LLMError(
           `OpenAI ${response.status}: ${message}`,
-=======
-      const requestId = response.headers.get("x-request-id") ?? response.headers.get("request-id") ?? undefined;
-      if (!response.ok) {
-        const message = await readErrorPayload(response);
-        throw new LLMError(
-          `OpenAI error ${response.status}: ${message}`,
->>>>>>> 840cd4b5
           "openai",
           response.status,
           requestId,
@@ -75,19 +67,11 @@
         }),
         signal: opts?.signal
       });
-<<<<<<< HEAD
       const requestId = getHeader(response, "x-request-id") ?? getHeader(response, "request-id") ?? undefined;
       if (!response.ok || !response.body) {
         const message = await readErrorPayload(response);
         throw new LLMError(
           `OpenAI ${response.status}: ${message}`,
-=======
-      const requestId = response.headers.get("x-request-id") ?? response.headers.get("request-id") ?? undefined;
-      if (!response.ok || !response.body) {
-        const message = await readErrorPayload(response);
-        throw new LLMError(
-          `OpenAI stream error ${response.status}: ${message}`,
->>>>>>> 840cd4b5
           "openai",
           response.status,
           requestId,
@@ -97,7 +81,6 @@
       }
       const reader = response.body.getReader();
       const decoder = new TextDecoder();
-<<<<<<< HEAD
       let aborted = false;
 
       const onAbort = () => {
@@ -119,14 +102,6 @@
       }
       try {
         while (true) {
-=======
-      try {
-        while (true) {
-          if (opts?.signal?.aborted) {
-            await reader.cancel();
-            throw createAbortError(opts.signal.reason);
-          }
->>>>>>> 840cd4b5
           const { value, done } = await reader.read();
           if (done) break;
           const chunk = decoder.decode(value, { stream: true });
@@ -141,7 +116,6 @@
               if (delta) yield { content: delta };
             } catch {}
           }
-<<<<<<< HEAD
         }
       } finally {
         if (opts?.signal) {
@@ -152,8 +126,6 @@
         }
         if (aborted) {
           throw createAbortError(opts?.signal?.reason);
-=======
->>>>>>> 840cd4b5
         }
       } finally {
         reader.releaseLock();
@@ -173,7 +145,6 @@
 
 async function readErrorPayload(response: Response): Promise<string> {
   try {
-<<<<<<< HEAD
     const source: Partial<Response> = typeof response.clone === "function" ? response.clone() : response;
     if (typeof source.json === "function") {
       const json = await source.json();
@@ -188,33 +159,15 @@
       if (typeof response.text === "function") {
         return await response.text();
       }
-=======
-    const json = await response.clone().json();
-    const message = json?.error?.message ?? json?.message;
-    if (typeof message === "string" && message.length > 0) {
-      return message;
-    }
-    return JSON.stringify(json);
-  } catch {
-    try {
-      return await response.text();
->>>>>>> 840cd4b5
     } catch {
       return "Unknown error";
     }
   }
-<<<<<<< HEAD
   return "Unknown error";
 }
 
 function parseRetryAfter(response: Response): number | undefined {
   const header = getHeader(response, "retry-after");
-=======
-}
-
-function parseRetryAfter(response: Response): number | undefined {
-  const header = response.headers.get("retry-after");
->>>>>>> 840cd4b5
   if (!header) {
     return undefined;
   }
@@ -232,7 +185,6 @@
 
 function isRetryableStatus(status: number): boolean {
   return status === 408 || status === 429 || (status >= 500 && status <= 599);
-<<<<<<< HEAD
 }
 
 function getHeader(response: Response, name: string): string | undefined {
@@ -245,6 +197,4 @@
   } catch {
     return undefined;
   }
-=======
->>>>>>> 840cd4b5
 }